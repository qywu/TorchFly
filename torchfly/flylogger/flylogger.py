from typing import Any, Dict, List
import os
import sys
import copy
import time
import shutil
import logging
import logging.config
from omegaconf import OmegaConf, DictConfig
import argparse
import re
import torch

import torchfly.utils.distributed as distributed

logger = logging.getLogger(__name__)


class Singleton(type):
    """A metaclass that creates a Singleton base class when called."""
    _instances: Dict[type, "Singleton"] = {}

    def __call__(cls, *args: Any, **kwargs: Any) -> Any:
        if cls not in cls._instances:
            cls._instances[cls] = super(Singleton, cls).__call__(*args, **kwargs)
        return cls._instances[cls]


class FlyLogger(metaclass=Singleton):
    """
    FlyLogger sets up the logger and output directory. It is a Singleton class that should be initialized once.

    """

    def __init__(self, config: OmegaConf, logging: bool = True, chdir: bool = True, overwrite: bool = False, resume: bool = False):
        """
        Initialize FlyLogger

        Args:
            config (OmegaConf): loaded by FlyConfig
            logging (bool): whether to setup the logger
            chdir (bool): whether to setup a new directory as in config
            overwrite (bool): whether to overwrite the existing logging folder, if not a new directory is created
            resume (bool): whether the training will be resumed
        """
        self.config = config
        self.logging = logging
        self.chdir = chdir
        self.overwrite = overwrite
        self.resume = resume
        # self.set_new_wd = not self.overwrite and not self.resume
        self.initialized = False

        if torch.distributed.is_initialized():
            self.rank = distributed.get_rank()
        else:
            self.rank = int(os.environ.get("RANK", 0))

        if self.overwrite and self.resume:
            raise ValueError("You cannot set `overwrite` and `resume` to True at the same time!")

<<<<<<< HEAD
        # self.initialize()
        logger.warning("Remember to use `with` statement to initialize !")
=======
        self.initialize()
        logger.warning("In the future, you have to use `with` statement to initialize !")
>>>>>>> 2032a98e

    def initialize(self):
        if self.initialized:
            raise ValueError("FlyLogger is already initialized! Please use `.clear()` before initialize it again.")

        # save original working directory
        owd = os.getcwd()
        self.config.flyconfig.runtime.owd = owd
        cwd = self.config.flyconfig.run.dir
        self.config.flyconfig.runtime.cwd = os.path.abspath(cwd)
        save_config_dir = self.config.flyconfig.save_config_dir

        if os.path.exists(cwd) and os.path.samefile(owd, cwd):
            raise ValueError("Please sepcify a sub-directory for `flyconfig.run.dir`")

        if not os.path.exists(cwd):
            # if cwd does not exist, directly create it
            if self.rank == 0:
                os.makedirs(cwd)
                self.save_config(os.path.join(cwd, save_config_dir))
        elif self.overwrite:
            # remove cwd and create a new one
            if self.rank == 0:
                logger.warning("Overwriting the current working directory!")
                shutil.rmtree(cwd)
                os.makedirs(cwd)
                self.save_config(os.path.join(cwd, save_config_dir))
        elif self.resume:
            # if resume, then do nothing
            pass
        else:
            # determine the current working directory name 
            count = 1
            copy_dir = os.path.abspath(cwd)
            copy_dir = copy_dir + "_copy_"
            while os.path.exists(copy_dir + str(count)):
                count += 1
            copy_dir = copy_dir + str(count)
            # change the working directory to the new one
            cwd = copy_dir
            self.config.flyconfig.runtime.cwd = cwd

            if self.rank == 0:
                os.makedirs(copy_dir)
                self.save_config(os.path.join(cwd, save_config_dir))

        distributed.barrier()
        
        # change the directory as in config
        if self.chdir:
            os.chdir(self.config.flyconfig.run.dir)
            self.config.flyconfig.runtime.cwd = os.getcwd()

        # configure logging, FlyLogger should only configure rank 0
        # other ranks should use their own logger
        if self.rank == 0 and self.logging:
            logging.config.dictConfig(OmegaConf.to_container(self.config.flyconfig.logging))
            logger.info("FlyLogger is initialized!")
            if self.chdir:
                logger.info(f"Working directory is changed to {os.getcwd()}")
        elif self.rank != 0 and self.logging:
            # for other ranks, we initialize a debug level logger
            logging.basicConfig(format=f'[%(asctime)s][%(name)s][%(levelname)s][RANK {self.rank}] - %(message)s',
                                level=logging.DEBUG)

        self.initialized = True

    def save_config(self, save_config_dir):
        config_path = self.config.flyconfig.runtime.config_path
        cwd_config_dirpath = os.path.join(self.config.flyconfig.runtime.owd, os.path.dirname(config_path))
        save_config_dir = os.path.join(save_config_dir, "saved_config")
        #  os.makedirs(save_config_dir, exist_ok=True)

        if not os.path.exists(save_config_dir):
            shutil.copytree(cwd_config_dirpath, save_config_dir)
            final_config_path = os.path.join(save_config_dir, "all_config.yml")
            with open(final_config_path, "w") as f:
                OmegaConf.save(self.config, f)

    def __enter__(self):
        if self.initialized:
            logger.warning("FlyLogger is initialized with `__init__`!")
        else:
            self.initialize()

    def __exit__(self, exc_type, exc_value, exc_traceback):
        self.close()

    def is_initialized(self) -> bool:
        return self.initialized

    def clear(self) -> None:
        "A duplicate of self.close"
        self.initialized = False
        # change back to the original working directory
        os.chdir(self.config.flyconfig.runtime.owd)

    def close(self) -> None:
        self.initialized = False
        # change back to the original working directory
        os.chdir(self.config.flyconfig.runtime.owd)<|MERGE_RESOLUTION|>--- conflicted
+++ resolved
@@ -59,13 +59,8 @@
         if self.overwrite and self.resume:
             raise ValueError("You cannot set `overwrite` and `resume` to True at the same time!")
 
-<<<<<<< HEAD
         # self.initialize()
         logger.warning("Remember to use `with` statement to initialize !")
-=======
-        self.initialize()
-        logger.warning("In the future, you have to use `with` statement to initialize !")
->>>>>>> 2032a98e
 
     def initialize(self):
         if self.initialized:
